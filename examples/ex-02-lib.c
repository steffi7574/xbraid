--- conflicted
+++ resolved
@@ -40,124 +40,6 @@
    #define PI 3.14159265358979
 #endif
 
-<<<<<<< HEAD
-double taddforcing;
-
-/* --------------------------------------------------------------------
- * Simulation manager structure.  
- * Holds the needed simulation data structures, e.g., discretizaion 'e' 
- * or 'i', spatial distribution, and solver used at each time point
- *
- *   comm                communicator 
- *   dim_x               spatial dimension
- *   K                   diffusion coefficient
- *   nlx                 local problem size in x-dimension
- *   nly                 local problem size in y-dimension
- *   nx                  global problem size in x-dimension
- *   ny                  global problem size in y-dimension
- *   tstart              initial time
- *   tstop               integration stop time
- *   nt                  number of time steps
- *   dx                  spatial step size in x-direction
- *   dy                  spatial step size in y-direction
- *   dt                  time step on finest grid
- *   forcing             consider non-zero forcing term
- *   vartype             variable type of of the structured spatial grid 
- *   grid_x              spatial grid
- *   stencil             discretization stencil object
- *   graph               graph object that determine the non-zero structure
- *                       of the discretization matrices
- *   A                   discretization matrix
- *   px                  number of processors in x-dimension
- *   py                  number of processors in y-dimension
- *   pi                  x-coordinate of position in processor grid
- *   pj                  y-coordinate of position in processor grid
- *   ilower              (dim_x)-dimensional array with integer indices of 
- *                       local space interval lower bounds
- *   iupper              (dim_x)-dimensional array with integer indices of
- *                       local space interval upper bounds
- *   object_type         object type of vector to access different hypre solvers 
- *   solver              hypre solver (for implicit time stepping)
- *   pfmg_tol            stopping tolerance for spatial MG
- *   pfmg_maxiter        maximum number of spatial MG iterations
- *   pfmg_maxlev         maximum number of spatial MG grid levels
- *   pfmg_npre           number of pre-smoothing iterations of spatial MG
- *   pfmg_npost          number of post-smoothing iterations of spatial MG
- *   explicit            use explicit discretization (1) or not (0)
- *   output_vis            save the error for GLVis visualization
- *   output_files        save the solution/error/error norm to files
- */
-typedef struct _simulation_manager_struct {
-   MPI_Comm                comm;
-   double                  K;
-   int                     dim_x;
-   int                     nlx, nly;
-   int                     nx, ny;
-   double                  tstart;
-   double                  tstop;
-   int                     nt;
-   double                  dx, dy;
-   double                  dt;
-   int                     forcing;
-   HYPRE_SStructVariable   vartype;
-   HYPRE_SStructGrid       grid_x;
-   HYPRE_SStructStencil    stencil;
-   HYPRE_SStructGraph      graph;
-   HYPRE_SStructMatrix     A;
-   int                     px, py;
-   int                     pi, pj;
-   int                     ilower[2], iupper[2];
-   int                     object_type;
-   HYPRE_StructSolver      solver;
-   double                  pfmg_tol;
-   int                     pfmg_maxiter;
-   int                     pfmg_maxlev;
-   int                     pfmg_npre;
-   int                     pfmg_npost;
-   int                     explicit;
-   int                     output_vis;
-   int                     output_files;
-} simulation_manager;
-
-int 
-print_simulation_manager(simulation_manager *man)
-{
-   int myid;
-   MPI_Comm_rank( man->comm, &myid );
-   
-   printf("\n\nmyid:  %d,  Simulation manager contents:\n", myid);
-   printf("myid:  %d,  K:            %1.2e\n", myid, man->K);
-   printf("myid:  %d,  dim_x         %d\n", myid, man->dim_x);
-   printf("myid:  %d,  nlx:          %d\n", myid, man->nlx);
-   printf("myid:  %d,  nly:          %d\n", myid, man->nly);
-   printf("myid:  %d,  nx:           %d\n", myid, man->ny);
-   printf("myid:  %d,  ny:           %d\n", myid, man->ny);
-   printf("myid:  %d,  tstart:       %1.2e\n", myid, man->tstart);
-   printf("myid:  %d,  tstop:        %1.2e\n", myid, man->tstop);
-   printf("myid:  %d,  nt:           %d\n", myid, man->nt);
-   printf("myid:  %d,  dx:           %1.2e\n", myid, man->dx);
-   printf("myid:  %d,  dy:           %1.2e\n", myid, man->dy);
-   printf("myid:  %d,  dt:           %1.2e\n", myid, man->dt);
-   printf("myid:  %d,  forcing:      %d\n", myid, man->forcing);
-   printf("myid:  %d,  px:           %d\n", myid, man->px);
-   printf("myid:  %d,  py:           %d\n", myid, man->py);
-   printf("myid:  %d,  pi:           %d\n", myid, man->pi);
-   printf("myid:  %d,  pj:           %d\n", myid, man->pj);
-   printf("myid:  %d,  ilower[0]     %d\n", myid, man->ilower[0]);
-   printf("myid:  %d,  ilower[1]     %d\n", myid, man->ilower[1]);
-   printf("myid:  %d,  iupper[0]     %d\n", myid, man->iupper[0]);
-   printf("myid:  %d,  iupper[1]     %d\n", myid, man->iupper[1]);
-   printf("myid:  %d,  pfmg_tol:     %1.2e\n", myid, man->pfmg_tol);
-   printf("myid:  %d,  pfmg_maxiter: %d\n", myid, man->pfmg_maxiter);
-   printf("myid:  %d,  pfmg_maxlev:  %d\n", myid, man->pfmg_maxlev);
-   printf("myid:  %d,  object_type:  %d\n", myid, man->object_type);
-   printf("myid:  %d,  explicit:     %d\n", myid, man->explicit);
-   printf("myid:  %d,  output_vis:   %d\n", myid, man->output_vis);
-   printf("myid:  %d,  output_files: %d\n", myid, man->output_files);
-
-   printf("\nmyid:  %d,  Note that some object members like vartype, grid_x, stencil, graph, A and solver cannot be printed\n\n", myid);
-   return 0;
-=======
 /*--------------------------------------------------------------------------
  * Routines defining solution, forcing term and how to compute the error 
  *--------------------------------------------------------------------------*/
@@ -166,7 +48,6 @@
 double exact(double t, double x)
 {
     return sin(x)*cos(t);
->>>>>>> afe974fc
 }
 
 /* Initialize array of values to solution at time t */
@@ -179,20 +60,11 @@
 {
    int i;
 
-<<<<<<< HEAD
-/* --------------------------------------------------------------------
- * Forcing term: b(x,y,t) = -sin(x)*sin(y)*( sin(t) - 2*K*cos(t) )
- * -------------------------------------------------------------------- */
-double Ft(double x, double y, double t, double K){
-   /*return (-1.0)*sin(x)*sin(y)*( sin(t) - 2.0*K*cos(t) );*/
-   return -1.0;
-=======
    for(i=0; i < size; i++)
    {
       values[i] = exact(t, xstart);
       xstart += deltaX;
    }
->>>>>>> afe974fc
 }
 
 /* Forcing term F(t, x) for PDE,  u_t = u_xx + F(t,x) */
@@ -395,90 +267,10 @@
       else
          (fvalues)[i] = cvalues[i/2];
    }
-<<<<<<< HEAD
-
-   /* Finalize the matrix assembly. */
-   HYPRE_SStructMatrixAssemble( A );
-   man->A = A;
-}
-
-
-/* --------------------------------------------------------------------
- * Set up PFMG solver.
- * -------------------------------------------------------------------- */
-void
-setUpStructSolver( simulation_manager  *man,
-                   HYPRE_SStructVector  b,
-                   HYPRE_SStructVector  x )                
-{
-   MPI_Comm            comm     = man->comm;
-   HYPRE_SStructMatrix A        = man->A;
-   double              tol      = man->pfmg_tol;
-   int                 maxlev   = man->pfmg_maxlev;
-   int                 n_pre    = man->pfmg_npre;
-   int                 n_post   = man->pfmg_npost;
-   
-   /* hard coded PFMG parameters */
-   int rap                 = 1;       /* type of RAP coarse grid to use in PFMG
-                                         0 - Galerkin (default)
-                                         1 - non-Galerkin ParFlow operators
-                                         2 - Galerkin, general operators */
-   int relax               = 3;       /* type of relaxation to use in PFMG 
-                                         0 - Jacobi
-                                         1 - Weighted Jacobi
-                                         2 - R/B Gauss-Seidel (default)
-                                         3 - R/B Gauss-Seidel (nonsymmetric) */
-   int skip                = 1;       /* PFMG solver option (see print usage block) */
-
-   HYPRE_StructSolver  solver;
-   HYPRE_StructMatrix  sA;
-   HYPRE_StructVector  sb;
-   HYPRE_StructVector  sx;
-
-   HYPRE_SStructMatrixGetObject( A, (void **) &sA );
-   HYPRE_SStructVectorGetObject( b, (void **) &sb );
-   HYPRE_SStructVectorGetObject( x, (void **) &sx );
-
-   /* Set PFMG options. */
-   HYPRE_StructPFMGCreate( comm, &solver );
-   HYPRE_StructPFMGSetTol( solver, tol );
-   HYPRE_StructPFMGSetRelChange( solver, 0 );
-   HYPRE_StructPFMGSetRAPType( solver, rap );
-   HYPRE_StructPFMGSetRelaxType( solver, relax );
-   HYPRE_StructPFMGSetNumPreRelax( solver, n_pre );
-   HYPRE_StructPFMGSetNumPostRelax( solver, n_post );
-   HYPRE_StructPFMGSetSkipRelax( solver, skip );
-   HYPRE_StructPFMGSetMaxLevels( solver, maxlev );
-   HYPRE_StructPFMGSetPrintLevel( solver, 1 );
-   HYPRE_StructPFMGSetLogging( solver, 1 );
-
-   /* Set up PFMG solver. */
-   HYPRE_StructPFMGSetup( solver, sA, sb, sx );
-
-#if STMG_DEBUG
-   {
-      int myid;
-      MPI_Comm_rank( man->comm, &myid );
-      
-      if (myid == 0)
-      {
-         printf ("=========== PFMG setup ============\n");
-         printf ("tol      = %.2e\n", tol);
-         printf ("maxlevel = %d\n", maxlev);
-         printf ("n_pre    = %d\n", n_pre);
-         printf ("n_post   = %d\n", n_post);
-         printf ("relax    = %d\n\n", relax);
-      }
-   }
-#endif
-
-   man->solver = solver;
-=======
    
    /* Boundary Conditions */
    (fvalues)[0] = cvalues[0];
    (fvalues)[fsize-1] = cvalues[csize-1];
->>>>>>> afe974fc
 }
 
 /* Bilinear coarsening from grid size 2^{k1} + 1 
@@ -489,119 +281,6 @@
            int      csize,
            int      fsize)
 {
-<<<<<<< HEAD
-   double   pfmg_tol     = man->pfmg_tol;     /* if implicit, solver tolerance */
-   int      pfmg_maxiter = man->pfmg_maxiter; /* if implicit, max iters for solve */
-   int      explicit     = man->explicit; /* if true, use explicit, else implicit */
-   int      forcing      = man->forcing;  /* if true, use the nonzero forcing term */
-   
-   double mystarttime, mystoptime;
-   
-   HYPRE_SStructVector b;
-   HYPRE_StructMatrix  sA;
-   HYPRE_StructVector  sxstop, sbstop, sx, sb;
-   
-   //printf("pfmg_maxiter = %d\n", pfmg_maxiter);
-   
-   /* Grab these object pointers for use below */
-   HYPRE_SStructMatrixGetObject( man->A, (void **) &sA );
-   HYPRE_SStructVectorGetObject( xstop, (void **) &sxstop );
-   HYPRE_SStructVectorGetObject( x, (void **) &sx );
-
-   /* Create temporary vector */
-   initialize_vector(man, &b);
-   HYPRE_SStructVectorAssemble(b);
-   HYPRE_SStructVectorGetObject( b, (void **) &sb );
-   HYPRE_StructVectorCopy(sx, sb);
-
-   if( explicit )
-   {
-      /* Incorporate the boundary conditions. */    
-      addBoundary( man, b );
-
-      /* Time integration to next time point: Perform MatVec x = Ab. */
-      HYPRE_StructMatrixMatvec( 1, sA, sb, 0, sx );
-
-      if (forcing) {
-         mystarttime = MPI_Wtime();
-         /* add RHS of PDE: g_i = dt*b_{i-1}, i > 0 */
-         addForcingToRHS( man, tstop, x );
-         mystoptime = MPI_Wtime();
-         taddforcing += (mystoptime - mystarttime);
-      }
-      if (bstop != NULL)
-      {
-         /* Add extra forcing from braid */
-         HYPRE_SStructVectorGetObject( bstop, (void **) &sbstop );
-         hypre_StructAxpy(1.0, sbstop, sx);
-      }
-   }
-   else
-   {
-      /* Set up the right-hand side vector, which is the solution from 
-       * the previous time step modified to incorporate the boundary 
-       * conditions and the right-hand side of the PDE */ 
-      addBoundaryToRHS( man, b );
-      
-      if (forcing) {
-         mystarttime = MPI_Wtime();
-         /* add RHS of PDE: g_i = Phi*dt*b_i, i > 0 */
-         addForcingToRHS( man, tstop, b );
-         mystoptime = MPI_Wtime();
-         taddforcing += (mystoptime - mystarttime);
-      }
-      if (bstop != NULL)
-      {
-         /* Add extra forcing from braid */
-         HYPRE_SStructVectorGetObject( bstop, (void **) &sbstop );
-         hypre_StructAxpy(1.0, sbstop, sb);
-      }
-
-      /* Solve system */
-      if (xstop != x)
-      {
-         /* Set initial guess */
-         HYPRE_StructVectorCopy(sxstop, sx);
-      }
-      HYPRE_StructPFMGSetTol( man->solver, pfmg_tol );
-      HYPRE_StructPFMGSetMaxIter( man->solver, pfmg_maxiter);
-      HYPRE_StructPFMGSolve( man->solver, sA, sb, sx );
-
-      HYPRE_StructPFMGGetNumIterations( man->solver, iters_taken);
-   }
-
-   /* free memory */
-   HYPRE_SStructVectorDestroy( b );
-
-   return 0;
-}
-
-/* --------------------------------------------------------------------
- * Residual routine
- * -------------------------------------------------------------------- */
-int comp_res(simulation_manager * man,         /* manager holding basic sim info */
-             HYPRE_SStructVector  xstop,       /* approximation at tstop */
-             HYPRE_SStructVector  r,           /* approximation at tstart */
-             double               tstart,
-             double               tstop)
-{
-   int      explicit   = man->explicit; /* if true, use explicit, else implicit */
-   int      forcing    = man->forcing;  /* if true, use the nonzero forcing term */
-   
-   HYPRE_SStructVector b;
-   HYPRE_StructMatrix  sA;
-   HYPRE_StructVector  sxstop, sr, sb; 
-   
-   /* Grab these object pointers for use below */
-   HYPRE_SStructMatrixGetObject( man->A, (void **) &sA );
-   HYPRE_SStructVectorGetObject( xstop, (void **) &sxstop );
-   HYPRE_SStructVectorGetObject( r, (void **) &sr );
-   
-   double mystarttime, mystoptime;
-
-   if( explicit )
-   {
-=======
    int i, fidx;
    
    for (i = 1; i < csize-1; i++)
@@ -609,27 +288,12 @@
       fidx = 2*i;
       cvalues[i] = 0.5*fvalues[fidx] + 0.25*fvalues[fidx+1] + 0.25*fvalues[fidx-1];
    }
->>>>>>> afe974fc
    
    /* Boundary Conditions */
    cvalues[0] = fvalues[0];
    cvalues[csize-1] = fvalues[fsize-1];
 }
 
-<<<<<<< HEAD
-      /* Residual r = xstop - A*r - forcing */
-      HYPRE_StructMatrixMatvec( 1, sA, sb, 0, sr );
-      if (forcing) {
-         mystarttime = MPI_Wtime();
-         /* add RHS of PDE: g_i = dt*b_{i-1}, i > 0 */
-         addForcingToRHS( man, tstop, r );
-         mystoptime = MPI_Wtime();
-         taddforcing += (mystoptime - mystarttime);
-      }
-      hypre_StructAxpy (-1, sxstop, sr);
-      hypre_StructScale(-1, sr);
-=======
->>>>>>> afe974fc
 
 /*--------------------------------------------------------------------------
  * Helper routines for output
@@ -650,25 +314,10 @@
    printf("-----------------------------------------------------------------\n"); 
    for( i = 0; i < max_levels; i++)
    {
-<<<<<<< HEAD
-      /* Set up the right-hand side vector, which is the solution from 
-       * the previous time step modified to incorporate the boundary 
-       * conditions and the right-hand side of the PDE */ 
-      addBoundaryToRHS( man, r );
-
-      /* Residual r = A*xstop - r - forcing */
-      if (forcing) {
-         mystarttime = MPI_Wtime();
-         /* add RHS of PDE: g_i = dt*b_i, i > 0 */
-         addForcingToRHS( man, tstop, r );
-         mystoptime = MPI_Wtime();
-         taddforcing += (mystoptime - mystarttime);
-=======
       dx = sc_info[i*2];
       dt = sc_info[i*2+1];
       if (dx == -1){
          break;
->>>>>>> afe974fc
       }
       printf(" %2d   |   %1.2e    %1.2e    %1.2e\n", i, dx, dt, dt/(dx*dx) ); 
    }
